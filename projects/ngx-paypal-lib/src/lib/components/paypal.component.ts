--- conflicted
+++ resolved
@@ -16,30 +16,17 @@
 import { Subject } from 'rxjs';
 
 import {
-<<<<<<< HEAD
     ICancelCallbackData,
     IClientAuthorizeCallbackData,
     ICreateOrderCallbackActions,
     IInitCallbackData,
     IOnApproveCallbackActions,
     IOnApproveCallbackData,
+    IOnClickCallbackActions,
     IOnInitCallbackActions,
     IOnShippingChangeActions,
     IOnShippingChangeData,
     IPayPalConfig,
-=======
-  ICancelCallbackData,
-  IClientAuthorizeCallbackData,
-  ICreateOrderCallbackActions,
-  IOnApproveCallbackActions,
-  IOnApproveCallbackData,
-  IOnShippingChangeActions,
-  IOnShippingChangeData,
-  IPayPalConfig,
-  IInitCallbackData,
-  IOnInitCallbackActions,
-  IOnClickCallbackActions,
->>>>>>> 150f63a1
 } from '../models/paypal-models';
 import { PayPalScriptService } from '../services/paypal-script.service';
 
@@ -199,29 +186,31 @@
             paypal.Buttons({
                 style: config.style,
                 createOrder: (data: any, actions: ICreateOrderCallbackActions) => {
-                    if (config.createOrderOnClient && config.createOrderOnServer) {
-                        throw Error(`Both 'createOrderOnClient' and 'createOrderOnServer' are defined.
+                    return this.ngZone.run(() => {
+                        if (config.createOrderOnClient && config.createOrderOnServer) {
+                            throw Error(`Both 'createOrderOnClient' and 'createOrderOnServer' are defined.
                         Please choose one or the other.`);
-                    }
-
-                    if (!config.createOrderOnClient && !config.createOrderOnServer) {
-                        throw Error(`Neither 'createOrderOnClient' or 'createOrderOnServer' are defined.
+                        }
+
+                        if (!config.createOrderOnClient && !config.createOrderOnServer) {
+                            throw Error(`Neither 'createOrderOnClient' or 'createOrderOnServer' are defined.
                         Please define one of these to create order.`);
-                    }
-
-                    if (config.createOrderOnClient) {
-                        return actions.order.create(config.createOrderOnClient(data));
-                    }
-
-                    if (config.createOrderOnServer) {
-                        return config.createOrderOnServer(data);
-                    }
-
-                    throw Error(`Invalid state for 'createOrder'.`);
+                        }
+
+                        if (config.createOrderOnClient) {
+                            return actions.order.create(config.createOrderOnClient(data));
+                        }
+
+                        if (config.createOrderOnServer) {
+                            return config.createOrderOnServer(data);
+                        }
+
+                        throw Error(`Invalid state for 'createOrder'.`);
+                    });
                 },
 
                 onApprove: (data: IOnApproveCallbackData, actions: IOnApproveCallbackActions) => {
-                    this.ngZone.run(() => {
+                    return this.ngZone.run(() => {
                         if (config.onApprove) {
                             config.onApprove(data, actions);
                         }
@@ -258,25 +247,18 @@
                     });
                 },
                 onShippingChange: (data: IOnShippingChangeData, actions: IOnShippingChangeActions) => {
-                    this.ngZone.run(() => {
+                    return this.ngZone.run(() => {
                         if (config.onShippingChange) {
                             return config.onShippingChange(data, actions);
                         }
                     });
                 },
-<<<<<<< HEAD
-                onClick: () => {
+                onClick: (data: any, actions: IOnClickCallbackActions) => {
                     this.ngZone.run(() => {
                         if (config.onClick) {
-                            config.onClick();
-                        }
-                    });
-=======
-                onClick: (data: any, actions: IOnClickCallbackActions) => {
-                    if (config.onClick) {
-                        config.onClick(data, actions);
-                    }
->>>>>>> 150f63a1
+                            config.onClick(data, actions);
+                        }
+                    });
                 },
                 onInit: (data: IInitCallbackData, actions: IOnInitCallbackActions) => {
                     this.ngZone.run(() => {
